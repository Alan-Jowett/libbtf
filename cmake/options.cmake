--- conflicted
+++ resolved
@@ -9,11 +9,8 @@
 option(BTF_ENABLE_TESTS "Set to true to enable tests")
 option(BTF_INSTALL_GIT_HOOKS "Set to true to install git hooks" ON)
 option(BTF_ENABLE_FUZZING "Set to true to enable fuzzing")
-<<<<<<< HEAD
 option(BTF_DUMP "Set to true to build the dump tool")
-=======
 option(BTF_WARNING_AS_ERROR "Set to true to enable warnings as errors")
->>>>>>> d5d508d5
 
 # Note that the compile_commands.json file is only exporter when
 # using the Ninja or Makefile generator
